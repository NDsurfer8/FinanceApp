--- conflicted
+++ resolved
@@ -1,9 +1,6 @@
 import React, { JSX } from "react";
 import { MainApp } from "./src/components/MainApp";
-<<<<<<< HEAD
-=======
 import "./src/utils/svgInit";
->>>>>>> a039877a
 import "react-native-svg";
 
 export default function App(): JSX.Element {
